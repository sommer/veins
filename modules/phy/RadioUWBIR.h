/* -*- mode:c++ -*- ********************************************************
 * file:        RadioUWBIR.h
 *
 * author:      Jerome Rousselot <jerome.rousselot@csem.ch>
 *
 * copyright:   (C) 2008 Centre Suisse d'Electronique et Microtechnique (CSEM) SA
 * 				Systems Engineering
 *              Real-Time Software and Networking
 *              Jaquet-Droz 1, CH-2002 Neuchatel, Switzerland.
 *
 *              This program is free software; you can redistribute it
 *              and/or modify it under the terms of the GNU General Public
 *              License as published by the Free Software Foundation; either
 *              version 2 of the License, or (at your option) any later
 *              version.
 *              For further information see file COPYING
 *              in the top level directory
 * description: this Radio subclass computes the power consumption of the radio
 * 				and also adds a synchronization state.
 ***************************************************************************/

#ifndef UWBIRRADIO_H_
#define UWBIRRADIO_H_

#include "PhyUtils.h"
#include "BasePhyLayer.h"
#include "UWBIRIEEE802154APathlossModel.h"

/**
 * @brief This class extends the basic radio model.
 *
 * It monitors the radio power consumption, and adds a SYNC state before reception.
 * The decider tells the uwb phy layer when it locks on a frame, and the uwb phy layer
 * then sets the uwb radio state into RX mode.
 * This is done through a private method so that the MAC can not change these states.
 * This is why this class is friend with PhyLayerUWBIR.
 *
 * Update: please note that the power consumption estimate now uses the energy framework,
 * integrated into mixim.
 * The power consumption code of this class will be removed and is deprecated.
 *
 * @ingroup ieee802154a
 * @ingroup phyLayer
 */

class RadioUWBIR: public Radio {
	friend class PhyLayerUWBIR;

public:

	enum UWBIRRadioStates {
		/* receiving state*/
		 SYNC = Radio::NUM_RADIO_STATES,
		 UWBIR_NUM_RADIO_STATES
	};

protected:
	/** @brief Stores the power consumption of each radio state (in mW) */
//	double* powerConsumptions;
//	simtime_t powerConsumption;
	simtime_t lastStateChange;

//	cOutVector vectorPower;

public:

	/** @brief Defines the power consumption in the selected radio state. */
	virtual void setPowerConsumption(int radioState, double _powerConsumption) {
		assert(0 <= radioState);
		assert(radioState < numRadioStates);
//		powerConsumptions[radioState] = _powerConsumption;
	}

	virtual ~RadioUWBIR() {
//		delete[] powerConsumptions;
//		powerConsumptions = 0;
	}

	/* Static factory method (see Radio class in PhyUtils.h) */
	static RadioUWBIR* createNewUWBIRRadio(int initialState,
								 double minAtt = 1.0,
								 double maxAtt = 0.0)
	{
		return new RadioUWBIR(RadioUWBIR::UWBIR_NUM_RADIO_STATES,
						 initialState,
						 minAtt, maxAtt);
	}


	/**
	 * @brief This switchTo method only accepts three states to switch to:
	 * reception, transmission and sleep.
	 */

	virtual simtime_t switchTo(int newState, simtime_t now) {
		// state must be one of sleep, receive or transmit (not sync)
		//assert(newState != Radio::SYNC);
		if(newState == state || (newState == RadioUWBIR::RX && state == RadioUWBIR::SYNC)) {
			return -1; // nothing to do
		} else {
			if(newState == RadioUWBIR::RX) {
				// prevent entering "frame reception" immediately
				newState = RadioUWBIR::SYNC;
			}
			return reallySwitchTo(newState, now);
		}
	}

	virtual simtime_t reallySwitchTo(int newState, simtime_t now) {
//		updatePowerConsumption(now);
		// set the nextState to the newState and the current state to SWITCHING
		nextState = newState;
		int lastState = state;
		state = RadioUWBIR::SWITCHING;
		radioStates.record(state);
		// make entry to RSAM
		makeRSAMEntry(now, state);

		// return matching entry from the switch times matrix
		return swTimes[lastState][nextState];
	}

	virtual void endSwitch(simtime_t now) {
//		updatePowerConsumption(now);
		Radio::endSwitch(now);
	}

	/** @brief Getter function to read the power consumption of this radio
	 * from simulation start until now. */
	simtime_t getPowerConsumption(simtime_t now) {
		return 0;
//		return powerConsumption + (now - lastStateChange) * powerConsumptions[state];
	}

protected:

<<<<<<< HEAD
	RadioUWBIR(int numRadioStates, int initialState, double minAtt = 1.0, double maxAtt = 0.0)
	:Radio(numRadioStates, initialState, minAtt, maxAtt) {
=======
	RadioUWBIR(int numRadioStates, int initialState = SYNC, double minAtt = 1.0, double maxAtt = 0.0)
	:Radio(numRadioStates, true, initialState, minAtt, maxAtt) {
>>>>>>> acab4f3f

		lastStateChange = 0;
//		powerConsumption = 0;
//		powerConsumptions = new double [numRadioStates];

//		for (int i = 0; i < numRadioStates; i++)
//		{
//			// initialize all power consumption entries to 0.0
//			powerConsumptions[i] = 0.0;
//		}
	}

	virtual double mapStateToAtt(int state)
	{
		if (state == RadioUWBIR::RX || state == RadioUWBIR::SYNC)
		{
			return minAtt;
		} else
		{
			return maxAtt;
		}
	}

private:
	/**
	 * @brief Called by the decider through the phy layer to announce that
	 * the radio has locked on a frame and is attempting reception.
	 */
	virtual void startReceivingFrame(simtime_t now) {
		assert(state == RadioUWBIR::SYNC);
		state = RadioUWBIR::SWITCHING;
		nextState = RadioUWBIR::RX;
		endSwitch(now);
	}
	/**
		 * @brief Called by the decider through the phy layer to announce that
		 * the radio has finished receiving a frame and is attempting to
		 * synchronize on incoming frames.
		 */
	virtual void finishReceivingFrame(simtime_t now) {
		assert(state == RadioUWBIR::RX);
		state = RadioUWBIR::SWITCHING;
		nextState = RadioUWBIR::SYNC;
		endSwitch(now);
	}

	/**
	 * @brief Updates the power consumption counter at each state switch.
	 */
	virtual void updatePowerConsumption(simtime_t now) {
		assert(now >= lastStateChange);
//		simtime_t delta = (now - lastStateChange) * powerConsumptions[state];
//		powerConsumption = powerConsumption + delta;
//		lastStateChange = now;
//		vectorPower.record(powerConsumption / simTime().dbl());
	}
};

#endif /* UWBIRRADIO_H_ */<|MERGE_RESOLUTION|>--- conflicted
+++ resolved
@@ -134,13 +134,8 @@
 
 protected:
 
-<<<<<<< HEAD
 	RadioUWBIR(int numRadioStates, int initialState, double minAtt = 1.0, double maxAtt = 0.0)
-	:Radio(numRadioStates, initialState, minAtt, maxAtt) {
-=======
-	RadioUWBIR(int numRadioStates, int initialState = SYNC, double minAtt = 1.0, double maxAtt = 0.0)
 	:Radio(numRadioStates, true, initialState, minAtt, maxAtt) {
->>>>>>> acab4f3f
 
 		lastStateChange = 0;
 //		powerConsumption = 0;
