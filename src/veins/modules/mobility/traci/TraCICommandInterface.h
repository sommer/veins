#ifndef VEINS_MOBILITY_TRACI_TRACICOMMANDINTERFACE_H_
#define VEINS_MOBILITY_TRACI_TRACICOMMANDINTERFACE_H_

#include <list>
#include <string>
#include <stdint.h>

#include "veins/modules/mobility/traci/TraCIColor.h"
#include "veins/base/utils/Coord.h"
#include "veins/modules/world/traci/trafficLight/TraCITrafficLightProgram.h"

namespace Veins {

class TraCIConnection;

<<<<<<< HEAD
class TraCICommandInterface
{
	public:
		TraCICommandInterface(TraCIConnection&);

		enum DepartDefs {
			DEPART_NOW = 2,
			DEPART_LANE_BEST_FREE = 5,
			DEPART_POS_BASE = 4,
			DEPART_SPEED_MAX = 3
		};

		// General methods that do not deal with a particular object in the simulation
		std::pair<uint32_t, std::string> getVersion();
		std::pair<double, double> getLonLat(const Coord&);
		double getDistance(const Coord& position1, const Coord& position2, bool returnDrivingDistance);

		// Vehicle methods
		bool addVehicle(std::string vehicleId, std::string vehicleTypeId, std::string routeId, simtime_t emitTime_st = -DEPART_NOW, double emitPosition = -DEPART_POS_BASE, double emitSpeed = -DEPART_SPEED_MAX, int8_t emitLane = -DEPART_LANE_BEST_FREE);
		class Vehicle {
			public:
				Vehicle(TraCICommandInterface* traci, std::string nodeId) : traci(traci), nodeId(nodeId) {
					connection = &traci->connection;
				}

				void setSpeedMode(int32_t bitset);
				void setSpeed(double speed);
				void setColor(const TraCIColor& color);
				void slowDown(double speed, int time);
				void newRoute(std::string roadId);
				void setParking();
				std::string getRoadId();
				std::string getCurrentRoadOnRoute();
				std::string getLaneId();
				double getLanePosition();
				std::list<std::string> getPlannedRoadIds();
				std::string getRouteId();
				void changeRoute(std::string roadId, double travelTime);
				void stopAt(std::string roadId, double pos, uint8_t laneid, double radius, double waittime);
				int32_t getLaneIndex();
				std::string getTypeId();
				bool changeVehicleRoute(const std::list<std::string>& roads);

			protected:
				TraCICommandInterface* traci;
				TraCIConnection* connection;
				std::string nodeId;
		};
		Vehicle vehicle(std::string nodeId) {
			return Vehicle(this, nodeId);
		}

		// Road methods
		class Road {
			public:
				Road(TraCICommandInterface* traci, std::string roadId) : traci(traci), roadId(roadId) {
					connection = &traci->connection;
				}

				double getCurrentTravelTime();
				double getMeanSpeed();

			protected:
				TraCICommandInterface* traci;
				TraCIConnection* connection;
				std::string roadId;
		};
		Road road(std::string roadId) {
			return Road(this, roadId);
		}

		// Lane methods
		std::list<std::string> getLaneIds();
		class Lane {
			public:
				Lane(TraCICommandInterface* traci, std::string laneId) : traci(traci), laneId(laneId) {
					connection = &traci->connection;
				}

				std::list<Coord> getShape();
				std::string getRoadId();
				double getLength();
				double getMaxSpeed();
				double getMeanSpeed();

			protected:
				TraCICommandInterface* traci;
				TraCIConnection* connection;
				std::string laneId;
		};
		Lane lane(std::string laneId) {
			return Lane(this, laneId);
		}

		// Trafficlight methods
		class Trafficlight {
			public:
				Trafficlight(TraCICommandInterface* traci, std::string trafficLightId) : traci(traci), trafficLightId(trafficLightId) {
					connection = &traci->connection;
				}

				void setProgram(std::string program);
				void setPhaseIndex(int32_t index);
				int getPhaseIndex();

			protected:
				TraCICommandInterface* traci;
				TraCIConnection* connection;
				std::string trafficLightId;
		};
		Trafficlight trafficlight(std::string trafficLightId) {
			return Trafficlight(this, trafficLightId);
		}

		// LaneAreaDetector methods
		std::list<std::string> getLaneAreaDetectorIds();
        	class LaneAreaDetector {
	            	public:
	    	            	LaneAreaDetector(TraCICommandInterface* traci, std::string laneAreaDetectorId) : traci(traci), laneAreaDetectorId(laneAreaDetectorId) {
	                    connection = &traci->connection;
	      	          	}

        	        	int getLastStepVehicleNumber();

            		protected:
                		TraCICommandInterface* traci;
                		TraCIConnection* connection;
                		std::string laneAreaDetectorId;
        	};
        	LaneAreaDetector laneAreaDetector(std::string laneAreaDetectorId) {
            		return LaneAreaDetector(this, laneAreaDetectorId);
        	}
	
		// Polygon methods
		std::list<std::string> getPolygonIds();
		void addPolygon(std::string polyId, std::string polyType, const TraCIColor& color, bool filled, int32_t layer, const std::list<Coord>& points);
		class Polygon {
			public:
				Polygon(TraCICommandInterface* traci, std::string polyId) : traci(traci), polyId(polyId) {
					connection = &traci->connection;
				}

				std::string getTypeId();
				std::list<Coord> getShape();
				void setShape(const std::list<Coord>& points);
				void remove(int32_t layer);

			protected:
				TraCICommandInterface* traci;
				TraCIConnection* connection;
				std::string polyId;
		};
		Polygon polygon(std::string polyId) {
			return Polygon(this, polyId);
		}

		// Poi methods
		void addPoi(std::string poiId, std::string poiType, const TraCIColor& color, int32_t layer, const Coord& pos);
		class Poi {
			public:
				Poi(TraCICommandInterface* traci, std::string poiId) : traci(traci), poiId(poiId) {
					connection = &traci->connection;
				}

				void remove(int32_t layer);

			protected:
				TraCICommandInterface* traci;
				TraCIConnection* connection;
				std::string poiId;
		};
		Poi poi(std::string poiId) {
			return Poi(this, poiId);
		}

		// Junction methods
		std::list<std::string> getJunctionIds();
		class Junction {
			public:
				Junction(TraCICommandInterface* traci, std::string junctionId) : traci(traci), junctionId(junctionId) {
					connection = &traci->connection;
				}

				Coord getPosition();

			protected:
				TraCICommandInterface* traci;
				TraCIConnection* connection;
				std::string junctionId;
		};
		Junction junction(std::string junctionId) {
			return Junction(this, junctionId);
		}

		// Route methods
		std::list<std::string> getRouteIds();
		class Route {
			public:
				Route(TraCICommandInterface* traci, std::string routeId) : traci(traci), routeId(routeId) {
					connection = &traci->connection;
				}

				std::list<std::string> getRoadIds();

			protected:
				TraCICommandInterface* traci;
				TraCIConnection* connection;
				std::string routeId;
		};
		Route route(std::string routeId) {
			return Route(this, routeId);
		}

		// Vehicletype methods
		std::list<std::string> getVehicleTypeIds();

		// GuiView methods
		class GuiView {
			public:
				GuiView(TraCICommandInterface* traci, std::string viewId) : traci(traci), viewId(viewId) {
					connection = &traci->connection;
				}

				void setScheme(std::string name);
				void setZoom(double zoom);
				void setBoundary(Coord p1, Coord p2);
				void takeScreenshot(std::string filename = "");

			protected:
				TraCICommandInterface* traci;
				TraCIConnection* connection;
				std::string viewId;
		};
		GuiView guiView(std::string viewId) {
			return GuiView(this, viewId);
		}


	private:
		TraCIConnection& connection;

		std::string genericGetString(uint8_t commandId, std::string objectId, uint8_t variableId, uint8_t responseId);
		Coord genericGetCoord(uint8_t commandId, std::string objectId, uint8_t variableId, uint8_t responseId);
		double genericGetDouble(uint8_t commandId, std::string objectId, uint8_t variableId, uint8_t responseId);
		int32_t genericGetInt(uint8_t commandId, std::string objectId, uint8_t variableId, uint8_t responseId);
		std::list<std::string> genericGetStringList(uint8_t commandId, std::string objectId, uint8_t variableId, uint8_t responseId);
		std::list<Coord> genericGetCoordList(uint8_t commandId, std::string objectId, uint8_t variableId, uint8_t responseId);
=======
class TraCICommandInterface {
public:
    TraCICommandInterface(TraCIConnection&);

    enum DepartTime {
        DEPART_TIME_TRIGGERED = -1,
        DEPART_TIME_CONTAINER_TRIGGERED = -2,
        DEPART_TIME_NOW = -3, // Not yet documented and fully implemented (Sumo 0.30.0)
    };

    enum DepartSpeed {
        DEPART_SPEED_RANDOM = -2,
        DEPART_SPEED_MAX = -3,
    };

    enum DepartPosition {
        DEPART_POSITION_RANDOM = -2,
        DEPART_POSITION_FREE = -3,
        DEPART_POSITION_BASE = -4,
        DEPART_POSITION_LAST = -5,
        DEPART_POSITION_RANDOM_FREE = -6,
    };

    enum DepartLane {
        DEPART_LANE_RANDOM = -2, // A random lane
        DEPART_LANE_FREE = -3, // The least occupied lane
        DEPART_LANE_ALLOWED = -4, // The least occupied lane which allows continuation
        DEPART_LANE_BEST = -5, // The least occupied of the best lanes
        DEPART_LANE_FIRST = -6, // The rightmost valid
    };

    // General methods that do not deal with a particular object in the simulation
    std::pair<uint32_t, std::string> getVersion();
    std::pair<double, double> getLonLat(const Coord&);

    /**
     * Convert Cartesian coordination to road map position
     * @param coord Cartesian coordination
     * @return a tuple of <RoadId, Pos, LaneId> where:
     *     RoadId identifies a road segment (edge)
     *     Pos describes the position of the node in longitudinal direction (ranging from 0 to the road's length)
     *     LaneId identifies the driving lane on the edge.
     */
    std::tuple<std::string, double, uint8_t> getRoadMapPos(const Coord& coord);

    /**
     * Get the distance between two arbitrary positions.
     *
     * @param position1 OMNeT coordinate of first position
     * @param position2 OMNeT coordinate of second position
     * @param returnDrivingDistance whether to return the driving distance or the air distance
     * @return the distance between the two positions
     */
    double getDistance(const Coord& position1, const Coord& position2, bool returnDrivingDistance);

    // Vehicle methods
    /**
     * @brief Adds a vehicle to the simulation.
     *
     * @param vehicleId The new vehicle's ID.
     * @param vehicleTypeId The new vehicle's type identifier.
     * @param routeId Identifier of the new vehicle's route.
     * @param emitTime_st Time at which to spawn the new vehicle or a value from DepartTime.
     * @param emitPosition Position of the new vehicle on its lane. Valid values are between 0 and 1 (start and
     *                        end of edge) and special values from DepartPosition.
     * @param emitSpeed Speed in meters per second of the new vehicle. Also accepts special values from DepartSpeed.
     * @param emitLane The new vehicle's lane. Special Also accepts special values from DepartLane.
     * @return Success indication
     */
    bool addVehicle(std::string vehicleId, std::string vehicleTypeId, std::string routeId, simtime_t emitTime_st = DEPART_TIME_TRIGGERED, double emitPosition = DEPART_POSITION_BASE, double emitSpeed = DEPART_SPEED_MAX, int8_t emitLane = DEPART_LANE_BEST);
    class Vehicle {
    public:
        Vehicle(TraCICommandInterface* traci, std::string nodeId)
            : traci(traci)
            , nodeId(nodeId)
        {
            connection = &traci->connection;
        }

        void setSpeedMode(int32_t bitset);
        void setSpeed(double speed);
        void setMaxSpeed(double speed);
        TraCIColor getColor();
        void setColor(const TraCIColor& color);
        void slowDown(double speed, simtime_t time);
        void newRoute(std::string roadId);
        void setParking();
        std::string getRoadId();
        std::string getLaneId();
        double getMaxSpeed();
        double getLanePosition();
        std::list<std::string> getPlannedRoadIds();
        std::string getRouteId();
        void changeRoute(std::string roadId, simtime_t travelTime);
        void stopAt(std::string roadId, double pos, uint8_t laneid, double radius, simtime_t waittime);
        int32_t getLaneIndex();
        std::string getTypeId();
        bool changeVehicleRoute(const std::list<std::string>& roads);
        double getLength();
        double getWidth();
        double getHeight();
        double getAccel();
        double getDeccel();

        /**
         * Get the vehicle's CO2 emissions in mg during this time step.
         *
         * @return the vehicle's CO2 emissions, -1001 in case of error
         */
        double getCO2Emissions() const;

        /**
         * Get the vehicle's CO emissions in mg during this time step.
         *
         * @return the vehicle's CO emissions, -1001 in case of error
         */
        double getCOEmissions() const;

        /**
         * Get the vehicle's HC emissions in mg during this time step.
         *
         * @return the vehicle's HC emissions, -1001 in case of error
         */
        double getHCEmissions() const;

        /**
         * Get the vehicle's PMx emissions in mg during this time step.
         *
         * @return the vehicle's PMx emissions, -1001 in case of error
         */
        double getPMxEmissions() const;

        /**
         * Get the vehicle's NOx emissions in mg during this time step.
         *
         * @return the vehicle's NOx emissions, -1001 in case of error
         */
        double getNOxEmissions() const;

        /**
         * Get the vehicle's fuel consumption in ml during this time step.
         *
         * @return the vehicle's fuel consumption, -1001 in case of error
         */
        double getFuelConsumption() const;

        /**
         * Get the noise generated by the vehicle's in dbA during this time step.
         *
         * @return the noise, -1001 in case of error
         */
        double getNoiseEmission() const;

        /**
         * Get the vehicle's electricity consumption in kWh during this time step.
         *
         * @return the vehicle's electricity consumption, -1001 in case of error
         */
        double getElectricityConsumption() const;

        /**
         * Get the vehicle's waiting time in s.
         * The waiting time of a vehicle is defined as the time (in seconds) spent with a speed below 0.1m/s since the last time it was faster than 0.1m/s.
         * (basically, the waiting time of a vehicle is reset to 0 every time it moves).
         * A vehicle that is stopping intentionally with a "stop" command does not accumulate waiting time.
         *
         * @return the vehicle's waiting time
         */
        double getWaitingTime() const;

        /**
         * Get the vehicle's accumulated waiting time in s within the previous time interval.
         * The length of the interval is configurable and 100s per default.
         *
         * @return the accumulated waiting time
         */
        double getAccumulatedWaitingTime() const;

    protected:
        TraCICommandInterface* traci;
        TraCIConnection* connection;
        std::string nodeId;
    };
    Vehicle vehicle(std::string nodeId)
    {
        return Vehicle(this, nodeId);
    }

    // Road methods
    class Road {
    public:
        Road(TraCICommandInterface* traci, std::string roadId)
            : traci(traci)
            , roadId(roadId)
        {
            connection = &traci->connection;
        }

        double getCurrentTravelTime();
        double getMeanSpeed();

    protected:
        TraCICommandInterface* traci;
        TraCIConnection* connection;
        std::string roadId;
    };
    Road road(std::string roadId)
    {
        return Road(this, roadId);
    }

    // Lane methods
    std::list<std::string> getLaneIds();
    class Lane {
    public:
        Lane(TraCICommandInterface* traci, std::string laneId)
            : traci(traci)
            , laneId(laneId)
        {
            connection = &traci->connection;
        }

        std::list<Coord> getShape();
        std::string getRoadId();
        double getLength();
        double getMaxSpeed();
        double getMeanSpeed();

    protected:
        TraCICommandInterface* traci;
        TraCIConnection* connection;
        std::string laneId;
    };
    Lane lane(std::string laneId)
    {
        return Lane(this, laneId);
    }

    // Trafficlight methods
    std::list<std::string> getTrafficlightIds();
    class Trafficlight {
    public:
        Trafficlight(TraCICommandInterface* traci, std::string trafficLightId)
            : traci(traci)
            , trafficLightId(trafficLightId)
        {
            connection = &traci->connection;
        }

        std::string getCurrentState() const;
        simtime_t getDefaultCurrentPhaseDuration() const;
        std::list<std::string> getControlledLanes() const;
        std::list<std::list<TraCITrafficLightLink>> getControlledLinks() const;
        int32_t getCurrentPhaseIndex() const;
        std::string getCurrentProgramID() const;
        TraCITrafficLightProgram getProgramDefinition() const;
        simtime_t getAssumedNextSwitchTime() const;

        void setProgram(std::string program); /**< set/switch to different program */
        void setPhaseIndex(int32_t index); /**< set/switch to different phase within the program  */
        void setState(std::string state);
        void setPhaseDuration(simtime_t duration); /**< set remaining duration of current phase */
        void setProgramDefinition(TraCITrafficLightProgram::Logic program, int32_t programNr);

    protected:
        TraCICommandInterface* traci;
        TraCIConnection* connection;
        std::string trafficLightId;
    };
    Trafficlight trafficlight(std::string trafficLightId)
    {
        return Trafficlight(this, trafficLightId);
    }

    // LaneAreaDetector methods
    std::list<std::string> getLaneAreaDetectorIds();
    class LaneAreaDetector {
    public:
        LaneAreaDetector(TraCICommandInterface* traci, std::string laneAreaDetectorId)
            : traci(traci)
            , laneAreaDetectorId(laneAreaDetectorId)
        {
            connection = &traci->connection;
        }

        int getLastStepVehicleNumber();

    protected:
        TraCICommandInterface* traci;
        TraCIConnection* connection;
        std::string laneAreaDetectorId;
    };
    LaneAreaDetector laneAreaDetector(std::string laneAreaDetectorId)
    {
        return LaneAreaDetector(this, laneAreaDetectorId);
    }

    // Polygon methods
    std::list<std::string> getPolygonIds();
    void addPolygon(std::string polyId, std::string polyType, const TraCIColor& color, bool filled, int32_t layer, const std::list<Coord>& points);
    class Polygon {
    public:
        Polygon(TraCICommandInterface* traci, std::string polyId)
            : traci(traci)
            , polyId(polyId)
        {
            connection = &traci->connection;
        }

        std::string getTypeId();
        std::list<Coord> getShape();
        void setShape(const std::list<Coord>& points);
        void remove(int32_t layer);

    protected:
        TraCICommandInterface* traci;
        TraCIConnection* connection;
        std::string polyId;
    };
    Polygon polygon(std::string polyId)
    {
        return Polygon(this, polyId);
    }

    // Poi methods
    std::list<std::string> getPoiIds();
    void addPoi(std::string poiId, std::string poiType, const TraCIColor& color, int32_t layer, const Coord& pos);
    class Poi {
    public:
        Poi(TraCICommandInterface* traci, std::string poiId)
            : traci(traci)
            , poiId(poiId)
        {
            connection = &traci->connection;
        }

        void remove(int32_t layer);

    protected:
        TraCICommandInterface* traci;
        TraCIConnection* connection;
        std::string poiId;
    };
    Poi poi(std::string poiId)
    {
        return Poi(this, poiId);
    }

    // Junction methods
    std::list<std::string> getJunctionIds();
    class Junction {
    public:
        Junction(TraCICommandInterface* traci, std::string junctionId)
            : traci(traci)
            , junctionId(junctionId)
        {
            connection = &traci->connection;
        }

        Coord getPosition();

    protected:
        TraCICommandInterface* traci;
        TraCIConnection* connection;
        std::string junctionId;
    };
    Junction junction(std::string junctionId)
    {
        return Junction(this, junctionId);
    }

    // Route methods
    std::list<std::string> getRouteIds();
    class Route {
    public:
        Route(TraCICommandInterface* traci, std::string routeId)
            : traci(traci)
            , routeId(routeId)
        {
            connection = &traci->connection;
        }

        std::list<std::string> getRoadIds();

    protected:
        TraCICommandInterface* traci;
        TraCIConnection* connection;
        std::string routeId;
    };
    Route route(std::string routeId)
    {
        return Route(this, routeId);
    }

    // Vehicletype methods
    std::list<std::string> getVehicleTypeIds();

    // GuiView methods
    class GuiView {
    public:
        GuiView(TraCICommandInterface* traci, std::string viewId)
            : traci(traci)
            , viewId(viewId)
        {
            connection = &traci->connection;
        }

        void setScheme(std::string name);
        void setZoom(double zoom);
        void setBoundary(Coord p1, Coord p2);
        void takeScreenshot(std::string filename = "");

        /**
         * Track the vehicle identified by vehicleId in the Sumo GUI.
         */
        void trackVehicle(std::string vehicleId);

    protected:
        TraCICommandInterface* traci;
        TraCIConnection* connection;
        std::string viewId;
    };
    GuiView guiView(std::string viewId)
    {
        return GuiView(this, viewId);
    }

private:
    TraCIConnection& connection;

    std::string genericGetString(uint8_t commandId, std::string objectId, uint8_t variableId, uint8_t responseId);
    Coord genericGetCoord(uint8_t commandId, std::string objectId, uint8_t variableId, uint8_t responseId);
    double genericGetDouble(uint8_t commandId, std::string objectId, uint8_t variableId, uint8_t responseId);
    simtime_t genericGetTime(uint8_t commandId, std::string objectId, uint8_t variableId, uint8_t responseId);
    int32_t genericGetInt(uint8_t commandId, std::string objectId, uint8_t variableId, uint8_t responseId);
    std::list<std::string> genericGetStringList(uint8_t commandId, std::string objectId, uint8_t variableId, uint8_t responseId);
    std::list<Coord> genericGetCoordList(uint8_t commandId, std::string objectId, uint8_t variableId, uint8_t responseId);
>>>>>>> 5a58e591
};

} // namespace Veins

#endif<|MERGE_RESOLUTION|>--- conflicted
+++ resolved
@@ -13,7 +13,6 @@
 
 class TraCIConnection;
 
-<<<<<<< HEAD
 class TraCICommandInterface
 {
 	public:
@@ -261,8 +260,8 @@
 		int32_t genericGetInt(uint8_t commandId, std::string objectId, uint8_t variableId, uint8_t responseId);
 		std::list<std::string> genericGetStringList(uint8_t commandId, std::string objectId, uint8_t variableId, uint8_t responseId);
 		std::list<Coord> genericGetCoordList(uint8_t commandId, std::string objectId, uint8_t variableId, uint8_t responseId);
-=======
-class TraCICommandInterface {
+
+   class TraCICommandInterface {
 public:
     TraCICommandInterface(TraCIConnection&);
 
@@ -698,8 +697,7 @@
     simtime_t genericGetTime(uint8_t commandId, std::string objectId, uint8_t variableId, uint8_t responseId);
     int32_t genericGetInt(uint8_t commandId, std::string objectId, uint8_t variableId, uint8_t responseId);
     std::list<std::string> genericGetStringList(uint8_t commandId, std::string objectId, uint8_t variableId, uint8_t responseId);
-    std::list<Coord> genericGetCoordList(uint8_t commandId, std::string objectId, uint8_t variableId, uint8_t responseId);
->>>>>>> 5a58e591
+    std::list<Coord> genericGetCoordList(uint8_t commandId, std::string objectId, uint8_t variableId, uint8_t responseId)>>>> master
 };
 
 } // namespace Veins
