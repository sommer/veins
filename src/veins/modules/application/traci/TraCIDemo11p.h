//
// Copyright (C) 2006-2011 Christoph Sommer <christoph.sommer@uibk.ac.at>
//
// Documentation for these modules is at http://veins.car2x.org/
//
// This program is free software; you can redistribute it and/or modify
// it under the terms of the GNU General Public License as published by
// the Free Software Foundation; either version 2 of the License, or
// (at your option) any later version.
//
// This program is distributed in the hope that it will be useful,
// but WITHOUT ANY WARRANTY; without even the implied warranty of
// MERCHANTABILITY or FITNESS FOR A PARTICULAR PURPOSE.  See the
// GNU General Public License for more details.
//
// You should have received a copy of the GNU General Public License
// along with this program; if not, write to the Free Software
// Foundation, Inc., 59 Temple Place, Suite 330, Boston, MA  02111-1307  USA
//

#pragma once

#include "veins/modules/application/ieee80211p/DemoBaseApplLayer.h"

namespace Veins {

/**
 * @brief
 * A tutorial demo for TraCI. When the car is stopped for longer than 10 seconds
 * it will send a message out to other cars containing the blocked road id.
 * Receiving cars will then trigger a reroute via TraCI.
 * When channel switching between SCH and CCH is enabled on the MAC, the message is
 * instead send out on a service channel following a Service Advertisement
 * on the CCH.
 *
 * @author Christoph Sommer : initial DemoApp
 * @author David Eckhoff : rewriting, moving functionality to DemoBaseApplLayer, adding WSA
 *
 */

class TraCIDemo11p : public DemoBaseApplLayer {
public:
    void initialize(int stage) override;

protected:
    simtime_t lastDroveAt;
    bool sentMessage;
    int currentSubscribedServiceId;

protected:
<<<<<<< HEAD
    void onBSM(DemoSafetyMessage* wsm) override;
    void onWSA(DemoServiceAdvertisment* wsa) override;
=======
    virtual void onWSM(BaseFrame1609_4* wsm);
    virtual void onWSA(DemoServiceAdvertisment* wsa);
>>>>>>> 72278714

    void handleSelfMsg(cMessage* msg) override;
    void handlePositionUpdate(cObject* obj) override;
};

} // namespace Veins<|MERGE_RESOLUTION|>--- conflicted
+++ resolved
@@ -48,13 +48,8 @@
     int currentSubscribedServiceId;
 
 protected:
-<<<<<<< HEAD
-    void onBSM(DemoSafetyMessage* wsm) override;
+    void onWSM(BaseFrame1609_4* wsm) override;
     void onWSA(DemoServiceAdvertisment* wsa) override;
-=======
-    virtual void onWSM(BaseFrame1609_4* wsm);
-    virtual void onWSA(DemoServiceAdvertisment* wsa);
->>>>>>> 72278714
 
     void handleSelfMsg(cMessage* msg) override;
     void handlePositionUpdate(cObject* obj) override;
